--- conflicted
+++ resolved
@@ -1001,15 +1001,8 @@
     {
         parent::setUp();
 
-<<<<<<< HEAD
-        // create user first because other entities depend on it
         $this->user = User::factory()->create();
 
-        // create entities owned by the user
-=======
-        $this->user = User::factory()->create();
-
->>>>>>> d453bebe
         $this->wallet = $this->user->wallets()->create([
             'name' => 'Wallet',
             'balance' => 1000,
@@ -1029,9 +1022,6 @@
             'name' => 'Category',
             'type' => 'income',
         ]);
-<<<<<<< HEAD
-
-=======
->>>>>>> d453bebe
+        $this->user = User::factory()->create();
     }
 }